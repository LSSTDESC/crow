"""The module responsible for building the cluster abundance calculation.

The galaxy cluster abundance integral is a combination of both theoretical
and phenomenological predictions.  This module contains the classes and
functions that produce those predictions.
"""

import numpy as np
import numpy.typing as npt
import pyccl
import pyccl.background as bkg
from pyccl.cosmology import Cosmology


class ClusterAbundance:
    """The class that calculates the predicted number counts of galaxy clusters.

    The abundance is a function of a specific cosmology, a mass and redshift range,
    an area on the sky, a halo mass function, as well as multiple kernels, where
    each kernel represents a different distribution involved in the final cluster
    abundance integrand.
    """

    @property
    def cosmo(self) -> Cosmology | None:
        """The cosmology used to predict the cluster number count."""
        return self._cosmo

    @cosmo.setter
    def cosmo(self, cosmo: Cosmology) -> None:
        """Update the cluster abundance calculation with a new cosmology."""
        self._cosmo = cosmo
        self._hmf_cache = {}

<<<<<<< HEAD
# 
=======
>>>>>>> acb02013
    def __init__(
        self,
        mass_interval: tuple[float, float],
        z_interval: tuple[float, float],
        halo_mass_function: pyccl.halos.MassFunc,
    ) -> None:
        super().__init__()
        self.halo_mass_function = halo_mass_function
        self.min_mass = mass_interval[0]
        self.max_mass = mass_interval[1]
        self.min_z = z_interval[0]
        self.max_z = z_interval[1]
        self._hmf_cache: dict[tuple[float, float], float] = {}
        self._cosmo: Cosmology | None = None

<<<<<<< HEAD
    #def update_ingredients(self, cosmo: Cosmology) -> None:
    #    """Update the cluster abundance calculation with a new cosmology."""
    #    self._cosmo = cosmo
    #    self._hmf_cache = {}

=======
>>>>>>> acb02013
    def comoving_volume(
        self, z: npt.NDArray[np.float64], sky_area: float = 0
    ) -> npt.NDArray[np.float64]:
        """The differential comoving volume given area sky_area at redshift z.

        :param sky_area: The area of the survey on the sky in square degrees.
        """
        assert self.cosmo is not None
        scale_factor = 1.0 / (1.0 + z)
        angular_diam_dist = bkg.angular_diameter_distance(self.cosmo, scale_factor)
        h_over_h0 = bkg.h_over_h0(self.cosmo, scale_factor)

        dV = (
            pyccl.physical_constants.CLIGHT_HMPC
            * (angular_diam_dist**2)
            * ((1.0 + z) ** 2)
            / (self.cosmo["h"] * h_over_h0)
        )
        assert isinstance(dV, np.ndarray)

        sky_area_rad = sky_area * (np.pi / 180.0) ** 2

        return np.array(dV * sky_area_rad, dtype=np.float64)

    def mass_function(
        self,
        mass: npt.NDArray[np.float64],
        z: npt.NDArray[np.float64],
    ) -> npt.NDArray[np.float64]:
        """The mass function at z and mass."""
        scale_factor = 1.0 / (1.0 + z)
        return_vals = []

        for m, a in zip(mass.astype(float), scale_factor.astype(float)):
            val = self._hmf_cache.get((m, a))
            if val is None:
                val = self.halo_mass_function(self.cosmo, 10**m, a)
                self._hmf_cache[(m, a)] = val
            return_vals.append(val)

        return np.asarray(return_vals, dtype=np.float64)<|MERGE_RESOLUTION|>--- conflicted
+++ resolved
@@ -32,10 +32,6 @@
         self._cosmo = cosmo
         self._hmf_cache = {}
 
-<<<<<<< HEAD
-# 
-=======
->>>>>>> acb02013
     def __init__(
         self,
         mass_interval: tuple[float, float],
@@ -51,14 +47,6 @@
         self._hmf_cache: dict[tuple[float, float], float] = {}
         self._cosmo: Cosmology | None = None
 
-<<<<<<< HEAD
-    #def update_ingredients(self, cosmo: Cosmology) -> None:
-    #    """Update the cluster abundance calculation with a new cosmology."""
-    #    self._cosmo = cosmo
-    #    self._hmf_cache = {}
-
-=======
->>>>>>> acb02013
     def comoving_volume(
         self, z: npt.NDArray[np.float64], sky_area: float = 0
     ) -> npt.NDArray[np.float64]:
