--- conflicted
+++ resolved
@@ -38,10 +38,6 @@
 @pytest.fixture(name="murata_binned_spec_z_deltasigma")
 def fixture_murata_binned_spec_z_deltasigma() -> MurataBinnedSpecZRecipe:
     pivot_mass, pivot_redshift = 14.625862906, 0.6
-<<<<<<< HEAD
-    cluster_recipe = MurataBinnedSpecZRecipe(
-        hmf=pyccl.halos.MassFuncTinker08(mass_def="200c"),
-=======
     cluster_theory = ClusterShearProfile(
         z_interval=(0, 2),
         mass_interval=(13, 17),
@@ -50,9 +46,8 @@
         is_delta_sigma=True,
     )
     cluster_theory.set_beta_parameters(10.0)
-    cluster_recipe = MurataBinnedSpecZDeltaSigmaRecipe(
+    cluster_recipe = MurataBinnedSpecZRecipe(
         cluster_theory=cluster_theory,
->>>>>>> 7388258b
         redshift_distribution=SpectroscopicRedshift(),
         mass_distribution=MurataBinned(pivot_mass, pivot_redshift),
     )
@@ -69,10 +64,6 @@
 
 def test_murata_binned_spec_z_deltasigma_init():
     pivot_mass, pivot_redshift = 14.625862906, 0.6
-<<<<<<< HEAD
-    recipe = MurataBinnedSpecZRecipe(
-        hmf=pyccl.halos.MassFuncTinker08(mass_def="200c"),
-=======
     cluster_theory = ClusterShearProfile(
         z_interval=(0, 2),
         mass_interval=(13, 17),
@@ -81,9 +72,8 @@
         is_delta_sigma=True,
     )
     cluster_theory.set_beta_parameters(10.0)
-    recipe = MurataBinnedSpecZDeltaSigmaRecipe(
+    recipe = MurataBinnedSpecZRecipe(
         cluster_theory=cluster_theory,
->>>>>>> 7388258b
         redshift_distribution=SpectroscopicRedshift(),
         mass_distribution=MurataBinned(pivot_mass, pivot_redshift),
     )
