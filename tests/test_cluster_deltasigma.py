--- conflicted
+++ resolved
@@ -12,28 +12,19 @@
 from crow.deltasigma import ClusterShearProfile
 
 
-<<<<<<< HEAD
-@pytest.fixture(name="cluster_deltasigma")
+@pytest.fixture(name="cluster_shear_profile")
 def fixture_cluster_deltasigma_deltasigma():
     """Test fixture that represents an assembled cluster deltasigma class."""
     hmf = pyccl.halos.MassFuncBocquet16()
-    ca = ClusterDeltaSigma((13, 17), (0, 2), hmf, 4.0, True)
+    ca = ClusterShearProfile((13, 17), (0, 2), hmf, 4.0, True)
     ca.set_beta_parameters(10.0)
-=======
-@pytest.fixture(name="cluster_shear_profile")
-def fixture_cluster_shear_profile():
-    """Test fixture that represents an assembled cluster deltasigma class."""
-    hmf = pyccl.halos.MassFuncBocquet16()
-    ca = ClusterShearProfile((13, 17), (0, 2), hmf, 4.0)
-    ca.set_beta_parameters(5.0)
->>>>>>> e899e990
     return ca
 
 @pytest.fixture(name="cluster_reduced")
 def fixture_cluster_deltasigma_reduced():
     """Test fixture that represents an assembled cluster deltasigma class."""
     hmf = pyccl.halos.MassFuncBocquet16()
-    ca = ClusterDeltaSigma((13, 17), (0, 2), hmf, 4.0, False)
+    ca = ClusterShearProfile((13, 17), (0, 2), hmf, 4.0, False)
     ca.set_beta_parameters(10.0)
     return ca
 
@@ -41,24 +32,16 @@
 def fixture_cluster_deltasigma_reduced_interp():
     """Test fixture that represents an assembled cluster deltasigma class."""
     hmf = pyccl.halos.MassFuncBocquet16()
-    ca = ClusterDeltaSigma((13, 17), (0, 2), hmf, 4.0, False, True)
+    ca = ClusterShearProfile((13, 17), (0, 2), hmf, 4.0, False, True)
     ca.set_beta_parameters(10.0)
     return ca
 
-<<<<<<< HEAD
-def test_cluster_update_ingredients(cluster_deltasigma: ClusterDeltaSigma, cluster_reduced: ClusterDeltaSigma):
-    cosmo = pyccl.CosmologyVanillaLCDM()
-    cluster_deltasigma.cosmo = cosmo
-    cluster_reduced.cosmo = cosmo
-    assert cluster_deltasigma.cosmo is not None
-    assert cluster_deltasigma.cosmo == cosmo
-=======
-def test_cluster_update_ingredients(cluster_shear_profile: ClusterShearProfile):
+def test_cluster_update_ingredients(cluster_shear_profile: ClusterShearProfile, cluster_reduced: ClusterShearProfile):
     cosmo = pyccl.CosmologyVanillaLCDM()
     cluster_shear_profile.cosmo = cosmo
+    cluster_reduced.cosmo = cosmo
     assert cluster_shear_profile.cosmo is not None
     assert cluster_shear_profile.cosmo == cosmo
->>>>>>> e899e990
     # pylint: disable=protected-access
     assert cluster_shear_profile._hmf_cache == {}
 
@@ -66,7 +49,6 @@
     assert cluster_reduced.cosmo == cosmo
     # pylint: disable=protected-access
     assert cluster_reduced._hmf_cache == {}
-
 
 def test_cluster_shear_profile_init(cluster_shear_profile: ClusterShearProfile):
     assert cluster_shear_profile is not None
@@ -83,11 +65,7 @@
     assert cluster_shear_profile.max_z == 2.0
 
 
-<<<<<<< HEAD
-def test_deltasigma_profile_returns_value(cluster_deltasigma: ClusterDeltaSigma, cluster_reduced: ClusterDeltaSigma):
-=======
-def test_deltasigma_profile_returns_value(cluster_shear_profile: ClusterShearProfile):
->>>>>>> e899e990
+def test_deltasigma_profile_returns_value(cluster_shear_profile: ClusterShearProfile, cluster_reduced: ClusterShearProfile):
     cosmo = pyccl.CosmologyVanillaLCDM()
     cluster_shear_profile.cosmo = cosmo
 
