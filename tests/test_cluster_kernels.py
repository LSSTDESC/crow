--- conflicted
+++ resolved
@@ -60,19 +60,11 @@
 @pytest.mark.precision_sensitive
 def test_purity_distribution():
     pk = purity.PurityAguena16()
-<<<<<<< HEAD
     pk.parameters["ap_nc"] = 3.9193
     pk.parameters["bp_nc"] = -0.3323
     pk.parameters["ap_rc"] = 1.1839
     pk.parameters["bp_rc"] = -0.4077
-    mass_proxy = np.linspace(0.0, 2.5, 10, dtype=np.float64)
-=======
-    pk.ap_nc = 3.9193
-    pk.bp_nc = -0.3323
-    pk.ap_rc = 1.1839
-    pk.bp_rc = -0.4077
     log_mass_proxy = np.linspace(0.0, 2.5, 10, dtype=np.float64)
->>>>>>> 65f7f77f
 
     z = np.array([0.1, 0.2, 0.3, 0.4, 0.5, 0.6, 0.7, 0.8, 0.9, 1.0], dtype=np.float64)
     log_mass_proxy_limits = (1.0, 10.0)
