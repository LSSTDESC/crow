--- conflicted
+++ resolved
@@ -46,20 +46,12 @@
     mass_distribution = MurataBinned(pivot_mass, pivot_redshift)
     survey_name = "numcosmo_simulated_redshift_richness_deltasigma"
 
-<<<<<<< HEAD
-    recipe = MurataBinnedSpecZRecipe(
-        hmf=hmf,
-        redshift_distribution=redshift_distribution,
-        mass_distribution=mass_distribution,
-        is_delta_sigma=True,
-=======
     cluster_theory = ClusterShearProfile((12, 17), (0.1, 2.0), hmf, 4.0, True)
 
     recipe = MurataBinnedSpecZRecipe(
         cluster_theory=cluster_theory,
         redshift_distribution=redshift_distribution,
         mass_distribution=mass_distribution,
->>>>>>> cf5324cd
     )
     likelihood = ConstGaussian(
         [
