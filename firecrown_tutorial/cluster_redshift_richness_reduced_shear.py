--- conflicted
+++ resolved
@@ -45,14 +45,6 @@
     mass_distribution = MurataBinned(pivot_mass, pivot_redshift)
     survey_name = "numcosmo_simulated_redshift_richness_gt"
 
-<<<<<<< HEAD
-    recipe = MurataBinnedSpecZRecipe(
-        hmf=hmf,
-        redshift_distribution=redshift_distribution,
-        mass_distribution=mass_distribution,
-        is_delta_sigma=False,
-        use_beta_interp=False,
-=======
     cluster_theory = ClusterShearProfile(
         (12, 17), (0.1, 2.0), hmf, 4.0, False, use_beta_s_interp=True
     )
@@ -62,7 +54,6 @@
         cluster_theory=cluster_theory,
         redshift_distribution=redshift_distribution,
         mass_distribution=mass_distribution,
->>>>>>> cf5324cd
     )
 
     likelihood = ConstGaussian(
