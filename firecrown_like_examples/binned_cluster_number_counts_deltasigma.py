--- conflicted
+++ resolved
@@ -21,19 +21,17 @@
 from crow.recipes.murata_binned_spec_z import (
     MurataBinnedSpecZRecipe,
 )
-<<<<<<< HEAD
 from crow.recipes.murata_binned_spec_z_deltasigma import (
     MurataBinnedSpecZDeltaSigmaRecipe,
-=======
-
-from crow.recipes.murata_binned_spec_z import (
-    MurataBinnedSpecZRecipe,
->>>>>>> cf5324cd
 )
 
 from firecrown.models.cluster import (
     ClusterProperty,
     DeltaSigmaData,
+)
+
+from crow.recipes.murata_binned_spec_z import (
+    MurataBinnedSpecZRecipe,
 )
 
 from .binned_cluster import BinnedCluster
