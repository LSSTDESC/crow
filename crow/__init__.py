--- conflicted
+++ resolved
@@ -8,8 +8,4 @@
 from .recipes.binned_grid import GridBinnedClusterRecipe
 from .recipes.binned_parent import BinnedClusterRecipe
 
-<<<<<<< HEAD
-__version__ = "0.6.0"
-=======
-__version__ = "0.5.2"
->>>>>>> 0c08cf01
+__version__ = "0.6.0"