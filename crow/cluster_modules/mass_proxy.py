"""The mass richness kernel module.

This module holds the classes that define the mass richness relations
that can be included in the cluster abundance integrand.  These are
implementations of Kernels.
"""

from abc import abstractmethod

import numpy as np
import numpy.typing as npt
from scipy import special

from crow.integrator.numcosmo_integrator import NumCosmoIntegrator

from .purity import Purity


class MassRichnessGaussian:
    """The representation of mass richness relations that are of a gaussian form."""

    @staticmethod
    def observed_value(
        p: tuple[float, float, float],
        log_mass: npt.NDArray[np.float64],
        z: npt.NDArray[np.float64],
        pivot_ln_mass: float,
        log1p_pivot_redshift: float,
    ) -> npt.NDArray[np.float64]:
        """Return observed quantity corrected by redshift and mass."""
        ln_mass = log_mass * np.log(10)
        delta_ln_mass = ln_mass - pivot_ln_mass
        delta_z = np.log1p(z) - log1p_pivot_redshift

        result = p[0] + p[1] * delta_ln_mass + p[2] * delta_z
        assert isinstance(result, np.ndarray)
        return result

    @abstractmethod
    def get_ln_mass_proxy_mean(
        self,
        log_mass: npt.NDArray[np.float64],
        z: npt.NDArray[np.float64],
    ) -> npt.NDArray[np.float64]:
        """Return observed quantity corrected by redshift and mass."""

    @abstractmethod
    def get_ln_mass_proxy_sigma(
        self,
        log_mass: npt.NDArray[np.float64],
        z: npt.NDArray[np.float64],
    ) -> npt.NDArray[np.float64]:
        """Return observed scatter corrected by redshift and mass."""

    def _distribution_binned(
        self,
        log_mass: npt.NDArray[np.float64],
        z: npt.NDArray[np.float64],
        log_mass_proxy_limits: tuple[float, float],
    ) -> npt.NDArray[np.float64]:
        ln_mass_proxy_mean = self.get_ln_mass_proxy_mean(log_mass, z)
        ln_mass_proxy_sigma = self.get_ln_mass_proxy_sigma(log_mass, z)

        x_min = (ln_mass_proxy_mean - log_mass_proxy_limits[0] * np.log(10.0)) / (
            np.sqrt(2.0) * ln_mass_proxy_sigma
        )
        x_max = (ln_mass_proxy_mean - log_mass_proxy_limits[1] * np.log(10.0)) / (
            np.sqrt(2.0) * ln_mass_proxy_sigma
        )

        return_vals = np.empty_like(x_min)
        mask1 = (x_max > 3.0) | (x_min < -3.0)
        mask2 = ~mask1

        # pylint: disable=no-member
        return_vals[mask1] = (
            -(special.erfc(x_min[mask1]) - special.erfc(x_max[mask1])) / 2.0
        )
        # pylint: disable=no-member
        return_vals[mask2] = (
            special.erf(x_min[mask2]) - special.erf(x_max[mask2])
        ) / 2.0
        assert isinstance(return_vals, np.ndarray)
        return return_vals

    def _distribution_unbinned(
        self,
        log_mass: npt.NDArray[np.float64],
        z: npt.NDArray[np.float64],
        log_mass_proxy: npt.NDArray[np.float64],
    ) -> npt.NDArray[np.float64]:
        ln_mass_proxy_mean = self.get_ln_mass_proxy_mean(log_mass, z)
        ln_mass_proxy_sigma = self.get_ln_mass_proxy_sigma(log_mass, z)

        normalization = 1 / np.sqrt(2 * np.pi * ln_mass_proxy_sigma**2)
        result = normalization * np.exp(
            -0.5
            * ((log_mass_proxy * np.log(10) - ln_mass_proxy_mean) / ln_mass_proxy_sigma)
            ** 2
        )

        assert isinstance(result, np.ndarray)
        return result


MURATA_DEFAULT_PARAMETERS = {
    "mu0": 3.0,
    "mu1": 0.8,
    "mu2": -0.3,
    "sigma0": 0.3,
    "sigma1": 0.0,
    "sigma2": 0.0,
}


class MurataBinned(MassRichnessGaussian):
    """The mass richness relation defined in Murata 19 for a binned data vector."""

    def __init__(
        self,
        pivot_log_mass: float,
        pivot_redshift: float,
        purity: Purity = None,
    ):
        super().__init__()
        self.pivot_redshift = pivot_redshift
        self.pivot_ln_mass = pivot_log_mass * np.log(10.0)  # ln(M)
        self.log1p_pivot_redshift = np.log1p(self.pivot_redshift)

        self.parameters = {**MURATA_DEFAULT_PARAMETERS}

        self.purity = purity

        # Verify this gets called last or first

    @property
    def purity(self):
        return self.__purity

    @purity.setter
    def purity(self, value):
        if value is None:
            self._distribution = self._distribution_binned
        else:
            self._distribution = self._distribution_binned_inpure
        self.__purity = value

    def get_ln_mass_proxy_mean(
        self,
        log_mass: npt.NDArray[np.float64],
        z: npt.NDArray[np.float64],
    ) -> npt.NDArray[np.float64]:
        """Return observed quantity corrected by redshift and mass."""
        return MassRichnessGaussian.observed_value(
<<<<<<< HEAD
            (self.parameters["mu0"], self.parameters["mu1"], self.parameters["mu2"]),
            mass,
=======
            (self.mu_p0, self.mu_p1, self.mu_p2),
            log_mass,
>>>>>>> 65f7f77f
            z,
            self.pivot_ln_mass,
            self.log1p_pivot_redshift,
        )

    def get_ln_mass_proxy_sigma(
        self,
        log_mass: npt.NDArray[np.float64],
        z: npt.NDArray[np.float64],
    ) -> npt.NDArray[np.float64]:
        """Return observed scatter corrected by redshift and mass."""
        return MassRichnessGaussian.observed_value(
<<<<<<< HEAD
            (
                self.parameters["sigma0"],
                self.parameters["sigma1"],
                self.parameters["sigma2"],
            ),
            mass,
=======
            (self.sigma_p0, self.sigma_p1, self.sigma_p2),
            log_mass,
>>>>>>> 65f7f77f
            z,
            self.pivot_ln_mass,
            self.log1p_pivot_redshift,
        )

    def _distribution_binned_inpure(self, log_mass, z, log_mass_proxy_limits):
        integrator = NumCosmoIntegrator(
            relative_tolerance=1e-2,
            absolute_tolerance=1e-6,
        )

        def integration_func(int_args, extra_args):
            log_mass_proxy = int_args[:, 0]
            return np.array(
                [
                    self._distribution_unbinned(
                        log_mass, z, np.array([_log_mass_proxy])
                    )
                    / self.purity.distribution(z, np.array([_log_mass_proxy]))
                    for _log_mass_proxy in log_mass_proxy
                ]
            )

        integrator.integral_bounds = [
            (log_mass_proxy_limits[0], log_mass_proxy_limits[1])
        ]

        return integrator.integrate(integration_func)

    def distribution(
        self,
        log_mass: npt.NDArray[np.float64],
        z: npt.NDArray[np.float64],
        log_mass_proxy_limits: tuple[float, float],
    ) -> npt.NDArray[np.float64]:
        """Evaluates and returns the mass-richness contribution to the integrand."""
        return self._distribution(log_mass, z, log_mass_proxy_limits)


class MurataUnbinned(MassRichnessGaussian):
    """The mass richness relation defined in Murata 19 for a unbinned data vector."""

    def __init__(
        self,
        pivot_log_mass: float,
        pivot_redshift: float,
    ):
        super().__init__()
        self.pivot_redshift = pivot_redshift
        self.pivot_ln_mass = pivot_log_mass * np.log(10.0)  # ln(M)
        self.log1p_pivot_redshift = np.log1p(self.pivot_redshift)

        self.parameters = {**MURATA_DEFAULT_PARAMETERS}

    def get_ln_mass_proxy_mean(
        self,
        log_mass: npt.NDArray[np.float64],
        z: npt.NDArray[np.float64],
    ) -> npt.NDArray[np.float64]:
        """Return observed quantity corrected by redshift and mass."""
        return MassRichnessGaussian.observed_value(
<<<<<<< HEAD
            (self.parameters["mu0"], self.parameters["mu1"], self.parameters["mu2"]),
            mass,
=======
            (self.mu_p0, self.mu_p1, self.mu_p2),
            log_mass,
>>>>>>> 65f7f77f
            z,
            self.pivot_ln_mass,
            self.log1p_pivot_redshift,
        )

    def get_ln_mass_proxy_sigma(
        self,
        log_mass: npt.NDArray[np.float64],
        z: npt.NDArray[np.float64],
    ) -> npt.NDArray[np.float64]:
        """Return observed scatter corrected by redshift and mass."""
        return MassRichnessGaussian.observed_value(
<<<<<<< HEAD
            (
                self.parameters["sigma0"],
                self.parameters["sigma1"],
                self.parameters["sigma2"],
            ),
            mass,
=======
            (self.sigma_p0, self.sigma_p1, self.sigma_p2),
            log_mass,
>>>>>>> 65f7f77f
            z,
            self.pivot_ln_mass,
            self.log1p_pivot_redshift,
        )

    def distribution(
        self,
        log_mass: npt.NDArray[np.float64],
        z: npt.NDArray[np.float64],
        log_mass_proxy: npt.NDArray[np.float64],
    ) -> npt.NDArray[np.float64]:
        """Evaluates and returns the mass-richness contribution to the integrand."""
        return self._distribution_unbinned(log_mass, z, log_mass_proxy)<|MERGE_RESOLUTION|>--- conflicted
+++ resolved
@@ -152,13 +152,8 @@
     ) -> npt.NDArray[np.float64]:
         """Return observed quantity corrected by redshift and mass."""
         return MassRichnessGaussian.observed_value(
-<<<<<<< HEAD
             (self.parameters["mu0"], self.parameters["mu1"], self.parameters["mu2"]),
-            mass,
-=======
-            (self.mu_p0, self.mu_p1, self.mu_p2),
-            log_mass,
->>>>>>> 65f7f77f
+            log_mass,
             z,
             self.pivot_ln_mass,
             self.log1p_pivot_redshift,
@@ -171,17 +166,12 @@
     ) -> npt.NDArray[np.float64]:
         """Return observed scatter corrected by redshift and mass."""
         return MassRichnessGaussian.observed_value(
-<<<<<<< HEAD
             (
                 self.parameters["sigma0"],
                 self.parameters["sigma1"],
                 self.parameters["sigma2"],
             ),
-            mass,
-=======
-            (self.sigma_p0, self.sigma_p1, self.sigma_p2),
-            log_mass,
->>>>>>> 65f7f77f
+            log_mass,
             z,
             self.pivot_ln_mass,
             self.log1p_pivot_redshift,
@@ -243,13 +233,8 @@
     ) -> npt.NDArray[np.float64]:
         """Return observed quantity corrected by redshift and mass."""
         return MassRichnessGaussian.observed_value(
-<<<<<<< HEAD
             (self.parameters["mu0"], self.parameters["mu1"], self.parameters["mu2"]),
-            mass,
-=======
-            (self.mu_p0, self.mu_p1, self.mu_p2),
-            log_mass,
->>>>>>> 65f7f77f
+            log_mass,
             z,
             self.pivot_ln_mass,
             self.log1p_pivot_redshift,
@@ -262,17 +247,12 @@
     ) -> npt.NDArray[np.float64]:
         """Return observed scatter corrected by redshift and mass."""
         return MassRichnessGaussian.observed_value(
-<<<<<<< HEAD
             (
                 self.parameters["sigma0"],
                 self.parameters["sigma1"],
                 self.parameters["sigma2"],
             ),
-            mass,
-=======
-            (self.sigma_p0, self.sigma_p1, self.sigma_p2),
-            log_mass,
->>>>>>> 65f7f77f
+            log_mass,
             z,
             self.pivot_ln_mass,
             self.log1p_pivot_redshift,
