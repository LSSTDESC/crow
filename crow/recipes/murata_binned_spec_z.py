"""Module for defining the classes used in the MurataBinnedSpecZ cluster recipe."""

# pylint: disable=duplicate-code
from typing import Callable

import numpy as np
import numpy.typing as npt
import pyccl as ccl

from crow import ClusterShearProfile, kernel
from crow.integrator.numcosmo_integrator import NumCosmoIntegrator
from crow.properties import ClusterProperty

# To run with firecrown, use this import instead
# from firecrown.models.cluster import ClusterProperty


class MurataBinnedSpecZRecipe:
    """Cluster recipe with Murata19 mass-richness and spec-zs.

    This recipe uses the Murata 2019 binned mass-richness relation and assumes
    perfectly measured spec-zs.
    """

    @property
    def completeness(self) -> kernel.Completeness | None:
        """The completeness used to predict the cluster number count."""
        return self.__completeness

    @completeness.setter
    def completeness(self, completeness: kernel.Completeness) -> None:
        """Update the cluster abundance calculation with a new completeness."""
        self.__completeness = completeness
        if completeness is None:
            self._completeness_distribution = self._complete_distribution
        else:
            self._completeness_distribution = self._incomplete_distribution

    def __init__(
        self,
        cluster_theory,
        redshift_distribution,
        mass_distribution,
<<<<<<< HEAD
        completeness: kernel.Completeness | None,
        mass_interval: tuple[float, float],
        true_z_interval: tuple[float, float],
=======
        completeness: Completeness = None,
        mass_interval: tuple[float, float] = (11.0, 17.0),
        true_z_interval: tuple[float, float] = (0.0, 5.0),
>>>>>>> cee40ded
    ) -> None:

        self.integrator = NumCosmoIntegrator()

        self.cluster_theory = cluster_theory
        self.redshift_distribution = redshift_distribution
        self.mass_distribution = mass_distribution
        self.completeness = completeness
        self.mass_interval = mass_interval
        self.true_z_interval = true_z_interval

    def _complete_distribution(
        self,
        log_mass: npt.NDArray[np.float64],
        z: npt.NDArray[np.float64],
    ):
        return 1.0

    def _incomplete_distribution(
        self,
        log_mass: npt.NDArray[np.float64],
        z: npt.NDArray[np.float64],
    ):
        return self.completeness.distribution(log_mass, z)

    def completeness_distribution(
        self,
        log_mass: npt.NDArray[np.float64],
        z: npt.NDArray[np.float64],
    ) -> npt.NDArray[np.float64]:
        """Evaluates and returns the completeness contribution to the integrand."""

        return self._completeness_distribution(log_mass, z)

    def get_theory_prediction_counts(
        self,
        average_on: None | ClusterProperty = None,
    ) -> Callable[
        [npt.NDArray[np.float64], npt.NDArray[np.float64], tuple[float, float], float],
        npt.NDArray[np.float64],
    ]:
        """Get a callable that evaluates a cluster theory prediction.

        Returns a callable function that accepts mass, redshift, mass proxy limits,
        and the sky area of your survey and returns the theoretical prediction for the
        expected number of clusters.
        """

        def theory_prediction(
            mass: npt.NDArray[np.float64],
            z: npt.NDArray[np.float64],
            mass_proxy_limits: tuple[float, float],
            sky_area: float,
        ):
            prediction = (
                self.cluster_theory.comoving_volume(z, sky_area)
                * self.cluster_theory.mass_function(mass, z)
                * self.completeness_distribution(mass, z)
                * self.redshift_distribution.distribution()
                * self.mass_distribution.distribution(mass, z, mass_proxy_limits)
            )

            if average_on is None:
                return prediction

            for cluster_prop in ClusterProperty:
                include_prop = cluster_prop & average_on
                if not include_prop:
                    continue
                if cluster_prop == ClusterProperty.MASS:
                    prediction *= mass
                if cluster_prop == ClusterProperty.REDSHIFT:
                    prediction *= z
            return prediction

        return theory_prediction

    def get_function_to_integrate_counts(
        self,
        prediction: Callable[
            [
                npt.NDArray[np.float64],
                npt.NDArray[np.float64],
                tuple[float, float],
                float,
            ],
            npt.NDArray[np.float64],
        ],
    ) -> Callable[[npt.NDArray, npt.NDArray], npt.NDArray]:
        """Returns a callable function that can be evaluated by an integrator.

        This function is responsible for mapping arguments from the numerical integrator
        to the arguments of the theoretical prediction function.
        """

        def function_mapper(
            int_args: npt.NDArray, extra_args: npt.NDArray
        ) -> npt.NDArray[np.float64]:
            mass = int_args[:, 0]
            z = int_args[:, 1]

            mass_proxy_low = extra_args[0]
            mass_proxy_high = extra_args[1]
            sky_area = extra_args[2]

            return prediction(mass, z, (mass_proxy_low, mass_proxy_high), sky_area)

        return function_mapper

    def evaluate_theory_prediction_counts(
        self,
        z_edges,
        mass_proxy_edges,
        sky_area: float,
        average_on: None | ClusterProperty = None,
    ) -> float:
        """Evaluate the theory prediction for this cluster recipe.

        Evaluate the theoretical prediction for the observable in the provided bin
        using the Murata 2019 binned mass-richness relation and assuming perfectly
        measured redshifts.
        """
        self.integrator.integral_bounds = [
            self.mass_interval,
            z_edges,
        ]
        self.integrator.extra_args = np.array([*mass_proxy_edges, sky_area])

        theory_prediction = self.get_theory_prediction_counts(average_on)
        prediction_wrapper = self.get_function_to_integrate_counts(theory_prediction)

        counts = self.integrator.integrate(prediction_wrapper)

        return counts

    def get_theory_prediction_shear_profile(
        self,
        average_on: None | ClusterProperty = None,  # pylint: disable=unused-argument
    ) -> Callable[
        [
            npt.NDArray[np.float64],
            npt.NDArray[np.float64],
            tuple[float, float],
            float,
            float,
        ],
        npt.NDArray[np.float64],
    ]:
        """Get a callable that evaluates a cluster theory prediction.

        Returns a callable function that accepts mass, redshift, mass proxy limits,
        and the sky area of your survey and returns the theoretical prediction for the
        expected number of clusters.
        """

        def theory_prediction(
            mass: npt.NDArray[np.float64],
            z: npt.NDArray[np.float64],
            mass_proxy_limits: tuple[float, float],
            sky_area: float,
            radius_center: float,
        ):
            prediction = (
                self.cluster_theory.comoving_volume(z, sky_area)
                * self.cluster_theory.mass_function(mass, z)
                * self.redshift_distribution.distribution()
                * self.mass_distribution.distribution(mass, z, mass_proxy_limits)
            )
            if average_on is None:
                # pylint: disable=no-member
                raise ValueError(
                    f"The property should be"
                    f" {ClusterProperty.DELTASIGMA} or {ClusterProperty.SHEAR}."
                )

            if average_on & (ClusterProperty.DELTASIGMA | ClusterProperty.SHEAR):
                prediction *= self.cluster_theory.compute_shear_profile(
                    log_mass=mass,
                    z=z,
                    radius_center=radius_center,
                )
            return prediction

        return theory_prediction

    def get_function_to_integrate_shear_profile(
        self,
        prediction: Callable[
            [
                npt.NDArray[np.float64],
                npt.NDArray[np.float64],
                tuple[float, float],
                float,
                float,
            ],
            npt.NDArray[np.float64],
        ],
    ) -> Callable[[npt.NDArray, npt.NDArray], npt.NDArray]:
        """Returns a callable function that can be evaluated by an integrator.

        This function is responsible for mapping arguments from the numerical integrator
        to the arguments of the theoretical prediction function.
        """

        def function_mapper(
            int_args: npt.NDArray, extra_args: npt.NDArray
        ) -> npt.NDArray[np.float64]:
            mass = int_args[:, 0]
            z = int_args[:, 1]

            mass_proxy_low = extra_args[0]
            mass_proxy_high = extra_args[1]
            sky_area = extra_args[2]
            radius_center = extra_args[3]
            return prediction(
                mass, z, (mass_proxy_low, mass_proxy_high), sky_area, radius_center
            )

        return function_mapper

    def evaluate_theory_prediction_shear_profile(
        self,
        z_edges,
        mass_proxy_edges,
        radius_center,
        sky_area: float,
        average_on: None | ClusterProperty = None,
    ) -> float:
        """Evaluate the theory prediction for this cluster recipe.

        Evaluate the theoretical prediction for the observable in the provided bin
        using the Murata 2019 binned mass-richness relation and assuming perfectly
        measured redshifts.
        """
        self.integrator.integral_bounds = [
            self.mass_interval,
            z_edges,
        ]
        radius_center = radius_center
        self.integrator.extra_args = np.array(
            [*mass_proxy_edges, sky_area, radius_center]
        )
        if self.cluster_theory._beta_parameters is not None:
            self.cluster_theory.set_beta_s_interp(*z_edges)
        theory_prediction = self.get_theory_prediction_shear_profile(average_on)
        prediction_wrapper = self.get_function_to_integrate_shear_profile(
            theory_prediction
        )
        deltasigma = self.integrator.integrate(prediction_wrapper)
        return deltasigma<|MERGE_RESOLUTION|>--- conflicted
+++ resolved
@@ -41,15 +41,9 @@
         cluster_theory,
         redshift_distribution,
         mass_distribution,
-<<<<<<< HEAD
-        completeness: kernel.Completeness | None,
-        mass_interval: tuple[float, float],
-        true_z_interval: tuple[float, float],
-=======
         completeness: Completeness = None,
         mass_interval: tuple[float, float] = (11.0, 17.0),
         true_z_interval: tuple[float, float] = (0.0, 5.0),
->>>>>>> cee40ded
     ) -> None:
 
         self.integrator = NumCosmoIntegrator()
