"""Module for defining the classes used in the MurataBinnedSpecZ cluster recipe."""

# pylint: disable=duplicate-code
from typing import Callable

import numpy as np
import numpy.typing as npt
import pyccl as ccl
from scipy.integrate import simpson

from crow.cluster_modules.completeness_models import Completeness
from crow.cluster_modules.purity_models import Purity
from crow.properties import ClusterProperty

from .binned_parent import BinnedClusterRecipe

# To run with firecrown, use this import instead
# from firecrown.models.cluster import ClusterProperty


class GridBinnedClusterRecipe(BinnedClusterRecipe):
    """Cluster recipe with Murata19 mass-richness and spec-zs.

    This recipe uses the Murata 2019 binned mass-richness relation and assumes
    perfectly measured spec-zs.
    """

    def __init__(
        self,
        cluster_theory,
        redshift_distribution,
        mass_distribution,
        completeness: Completeness = None,
        purity: Purity = None,
        mass_interval: tuple[float, float] = (11.0, 17.0),
        true_z_interval: tuple[float, float] = (0.0, 5.0),
        log_proxy_points: int = 30,
        redshift_points: int = 30,
        log_mass_points: int = 30,
    ) -> None:
        super().__init__(
            cluster_theory=cluster_theory,
            redshift_distribution=redshift_distribution,
            mass_distribution=mass_distribution,
            completeness=completeness,
            purity=purity,
            mass_interval=mass_interval,
            true_z_interval=true_z_interval,
        )
        self.log_proxy_points = log_proxy_points
        self.redshift_points = redshift_points
        self.log_mass_points = log_mass_points
        self.log_mass_grid = np.linspace(
            mass_interval[0], mass_interval[1], self.log_mass_points
        )
        self._hmf_grid = {}  # (n_z, n_mass)
        self._mass_richness_grid = {}  # (n_proxy, n_z, n_mass)
        self._completeness_grid = {}  # (n_z, n_mass)
        self._purity_grid = {}  # (n_proxy, n_z)
        self._shear_grids = {}  # (n_z, n_mass)

    def _flat_distribution(
        self,
        z: npt.NDArray[np.float64],
        log_mass: npt.NDArray[np.float64] = None,
        log_mass_proxy: npt.NDArray[np.float64] = None,
    ):
        """Returns a null (=1) contribution to the integrand."""
        if log_mass is None and log_mass_proxy is None:
            raise ValueError(
                "Either log_mass or log_mass_proxy should be provided should be provided."
            )
        if log_mass_proxy is None:
            return 1.0 + 0 * log_mass * z
        if log_mass is None:
            return 1.0 + 0 * log_mass_proxy * z
        raise ValueError("Only one of log_mass or log_mass_proxy must be provided.")

    def _setup_with_completeness(self):
        """Additional setup of class with the completeness"""
        if self.completeness is None:
            self._completeness_distribution = self._flat_distribution
        else:
            self._completeness_distribution = self.completeness.distribution

    def _setup_with_purity(self):
        """Additional setup of class with the purity"""
        if self.purity is None:
            self._purity_distribution = self._flat_distribution
        else:
            self._purity_distribution = self.purity.distribution

    def setup(self) -> None:
        """Resets all internal dictionaries used for caching computed grids."""
        self._hmf_grid = {}
        self._mass_richness_grid = {}
        self._completeness_grid = {}
        self._purity_grid = {}
        self._shear_grids = {}

    def _get_hmf_grid(
        self,
        z: npt.NDArray[np.float64],
        log_mass: npt.NDArray[np.float64],
        sky_area: float,
        key,
    ):
        """Compute HMF × comoving volume and store in the class."""

        if key not in self._hmf_grid:
            # sizes
            n_m = len(log_mass)
            n_z = len(z)
            # quantities
            hmf_flat = self.cluster_theory.mass_function(
                # flatten arrays to vectorize function
                np.tile(log_mass, n_z),
                np.repeat(z, n_m),
            )
            mass_function_2d = hmf_flat.reshape(n_z, n_m)
            vol = self.cluster_theory.comoving_volume(z, sky_area)
            # assign
            self._hmf_grid[key] = vol[:, np.newaxis] * mass_function_2d

        return self._hmf_grid[key]

    def _get_mass_richness_grid(
        self,
        z: npt.NDArray[np.float64],
        log_mass: npt.NDArray[np.float64],
        log_proxy: npt.NDArray[np.float64],
        key,
    ):
        """Compute mass-richness grid by vectorizing 1D inputs."""

        if key not in self._mass_richness_grid:
            # sizes
            n_z = len(z)
            n_m = len(log_mass)
            n_p = len(log_proxy)
            # quantities
            grid_3d_flat = self.mass_distribution.distribution(
                # flatten arrays to vectorize function
                np.tile(np.repeat(log_mass, n_z), n_p),
                np.tile(z, n_m * n_p),
                np.repeat(log_proxy, n_z * n_m),
            )
            grid_3d_temp = grid_3d_flat.reshape(n_p, n_m, n_z)
            # assign
            self._mass_richness_grid[key] = grid_3d_temp.transpose(0, 2, 1)

        return self._mass_richness_grid[key]

    def _get_completeness_grid(
        self, z: npt.NDArray[np.float64], log_mass: npt.NDArray[np.float64], key
    ):
        """Compute completeness grid and store in the class."""

        if key not in self._completeness_grid:
            self._completeness_grid[key] = self._completeness_distribution(
<<<<<<< HEAD
                log_mass[np.newaxis, :], z[:, np.newaxis]
=======
                log_mass=self.log_mass_grid[np.newaxis, :], z=z[:, np.newaxis]
>>>>>>> c62f9124
            )

        return self._completeness_grid[key]

    def _get_purity_grid(
        self, z: npt.NDArray[np.float64], log_proxy: npt.NDArray[np.float64], key
    ):
        """Compute purity grid and store in the class."""

        if key not in self._purity_grid:
            self._purity_grid[key] = self._purity_distribution(
                z=z[np.newaxis, :], log_mass_proxy=log_proxy[:, np.newaxis]
            )
        return self._purity_grid[key]

    def _get_shear_grid(
        self,
        z: npt.NDArray[np.float64],
        log_mass: npt.NDArray[np.float64],
        radius_centers,
        key,
    ):
        """Compute shear grid for a specific radius and store in the class."""

        if key not in self._shear_grids:
            # shape (n_m, n_r, n_z)
            grid_3d = self.cluster_theory.compute_shear_profile_vectorized(
                log_mass=log_mass[:, None],
                z=z,
                radius_center=radius_centers[:, None],
            )
            # assign
            self._shear_grids[key] = grid_3d.transpose(2, 0, 1)

        return self._shear_grids[key]

    def _get_integ_arrays(
        self,
        z_edges: tuple[float, float],
        mass_proxy_edges: tuple[float, float],
    ) -> float:
        """grid arrays and keys"""
        return {
            "log_proxy": {
                "points": np.linspace(
                    mass_proxy_edges[0], mass_proxy_edges[1], self.log_proxy_points
                ),
                "key": tuple(mass_proxy_edges),
            },
            "redshift": {
                "points": np.linspace(z_edges[0], z_edges[1], self.redshift_points),
                "key": tuple(z_edges),
            },
            "log_mass": {"points": self.log_mass_grid, "key": None},
        }

    def _evaluate_theory_prediction_generic(
        self,
        probe_kernel,  # must be (n_proxy, n_z, n_mass, ...)
        integ_arrays,
        sky_area: float,
    ) -> float:
        """Evaluate the theory prediction for this cluster recipe using triple Simpson integration."""
        """
        Parameters
        ----------
        kernel : numpy.ndarray
            , shape : (n_proxy, n_z, n_mass)
        integ_arrays["log_mass"]["points"] : numpy.ndarray
        z_point : numpy.ndarray
        integ_arrays["log_proxy"]["points"] : numpy.ndarray

        Returns
        -------
        integrated_kernel : numpy.ndarray
        """

        ##############################
        # get basic kernel and combine
        ##############################

        # grid keys
        hmf_key = integ_arrays["redshift"]["key"]
        comp_key = integ_arrays["redshift"]["key"]
        purity_key = (integ_arrays["redshift"]["key"], integ_arrays["log_proxy"]["key"])
        mass_richness_key = (
            integ_arrays["redshift"]["key"],
            integ_arrays["log_proxy"]["key"],
        )

        # get grids #

        # shape: (n_z, n_mass)
        hmf_grid = self._get_hmf_grid(
            integ_arrays["redshift"]["points"],
            integ_arrays["log_mass"]["points"],
            sky_area,
            hmf_key,
        )
        # shape: (n_proxy, n_z, n_mass)
        mass_richness_grid = self._get_mass_richness_grid(
            integ_arrays["redshift"]["points"],
            integ_arrays["log_mass"]["points"],
            integ_arrays["log_proxy"]["points"],
            mass_richness_key,
        )
        # shape: (n_z, n_mass)
        completeness_grid = self._get_completeness_grid(
            integ_arrays["redshift"]["points"],
            integ_arrays["log_mass"]["points"],
            comp_key,
        )
        # shape: (n_proxy, n_z)
<<<<<<< HEAD
        purity_grid = self._get_purity_grid(
            integ_arrays["redshift"]["points"],
            integ_arrays["log_proxy"]["points"],
            purity_key,
        )

        # main kernel: (n_proxy, n_z, n_mass)
        main_kernel_grid = (
=======
        purity_grid = self._get_purity_grid(z_points, log_proxy_points, purity_key)
        # output shape: (n_proxy, n_z, n_mass)
        return (
>>>>>>> c62f9124
            hmf_grid[np.newaxis, :, :]
            * mass_richness_grid
            * completeness_grid[np.newaxis, :, :]
            / purity_grid[:, :, np.newaxis]
        )

        # reshape it to match probe_kernel
        # shape: (n_proxy, n_z, n_mass, ...)
        n_dims_probe_kernel = len(probe_kernel.shape)
        if n_dims_probe_kernel > 3:
            main_kernel_grid = np.expand_dims(
                main_kernel_grid, axis=tuple(range(3, n_dims_probe_kernel))
            )

        # Final kernel
        # shape: (n_proxy, n_z, n_mass, n_radius)
        final_kernel = main_kernel_grid * probe_kernel

        ###########
        # integrate
        ###########

        integral_over_mass = simpson(
            y=final_kernel, x=integ_arrays["log_mass"]["points"], axis=2
        )
        integral_over_z = simpson(
            y=integral_over_mass, x=integ_arrays["redshift"]["points"], axis=1
        )
        integral_over_proxy = simpson(
            y=integral_over_z,
            x=integ_arrays["log_proxy"]["points"] * np.log(10.0),
            axis=0,
        )
        integrated_probe = integral_over_proxy
        return integrated_probe

    def evaluate_theory_prediction_counts(
        self,
        z_edges,
        mass_proxy_edges,
        sky_area: float,
        average_on: None | ClusterProperty = None,
    ) -> float:
        """Evaluate the theory prediction for this cluster recipe using triple Simpson integration."""

        ######################
        # grid arrays and keys
        ######################

        integ_arrays = self._get_integ_arrays(z_edges, mass_proxy_edges)

        ########
        # kernel
        ########

        # shape: (n_proxy, n_z, n_mass)
        probe_kernel = np.ones(
            (
                integ_arrays["log_proxy"]["points"].size,
                integ_arrays["redshift"]["points"].size,
                integ_arrays["log_mass"]["points"].size,
            )
        )
        if average_on is None:
            pass
        else:
            for cluster_prop in ClusterProperty:
                include_prop = cluster_prop & average_on
                if not include_prop:
                    continue
                if cluster_prop == ClusterProperty.MASS:
                    probe_kernel *= integ_arrays["log_mass"]["points"][
                        np.newaxis, np.newaxis, :
                    ]
                if cluster_prop == ClusterProperty.REDSHIFT:
                    probe_kernel *= integ_arrays["redshift"]["points"][
                        np.newaxis, :, np.newaxis
                    ]

        ###########
        # integrate
        ###########

        counts = self._evaluate_theory_prediction_generic(
            probe_kernel,
            integ_arrays,
            sky_area,
        )
        return counts

    def evaluate_theory_prediction_shear_profile(
        self,
        z_edges: tuple[float, float],
        mass_proxy_edges: tuple[float, float],
        radius_centers: np.ndarray,
        sky_area: float,
        average_on: None | ClusterProperty = None,
    ) -> float:
        """Evaluate the theoretical prediction for the average shear profile
        <DeltaSigma(R)> in the provided bin."""

        if not (average_on & (ClusterProperty.DELTASIGMA | ClusterProperty.SHEAR)):
            # Raise a ValueError if the necessary flags are not present
            raise ValueError(
                f"Function requires {ClusterProperty.DELTASIGMA} or {ClusterProperty.SHEAR} "
                f"to be set in 'average_on', but got: {average_on}"
            )

        ######################
        # grid arrays and keys
        ######################

        integ_arrays = self._get_integ_arrays(z_edges, mass_proxy_edges)
        shear_key = integ_arrays["redshift"]["key"]

        ########
        # kernel
        ########

        # shape: (n_z, n_mass, n_radius)
        shear_grid = self._get_shear_grid(
            integ_arrays["redshift"]["points"],
            integ_arrays["log_mass"]["points"],
            radius_centers,
            shear_key,
        )
        # re-shape it: (1, n_z, n_mass, n_radius)
        probe_kernel = shear_grid[np.newaxis, ...]

        ###########
        # integrate
        ###########

        shear = self._evaluate_theory_prediction_generic(
            probe_kernel,
            integ_arrays,
            sky_area,
        )
        return shear<|MERGE_RESOLUTION|>--- conflicted
+++ resolved
@@ -158,11 +158,7 @@
 
         if key not in self._completeness_grid:
             self._completeness_grid[key] = self._completeness_distribution(
-<<<<<<< HEAD
-                log_mass[np.newaxis, :], z[:, np.newaxis]
-=======
                 log_mass=self.log_mass_grid[np.newaxis, :], z=z[:, np.newaxis]
->>>>>>> c62f9124
             )
 
         return self._completeness_grid[key]
@@ -276,7 +272,6 @@
             comp_key,
         )
         # shape: (n_proxy, n_z)
-<<<<<<< HEAD
         purity_grid = self._get_purity_grid(
             integ_arrays["redshift"]["points"],
             integ_arrays["log_proxy"]["points"],
@@ -285,11 +280,6 @@
 
         # main kernel: (n_proxy, n_z, n_mass)
         main_kernel_grid = (
-=======
-        purity_grid = self._get_purity_grid(z_points, log_proxy_points, purity_key)
-        # output shape: (n_proxy, n_z, n_mass)
-        return (
->>>>>>> c62f9124
             hmf_grid[np.newaxis, :, :]
             * mass_richness_grid
             * completeness_grid[np.newaxis, :, :]
