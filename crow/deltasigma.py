"""Module to compute the cluster excess surface mass density (delta sigma).

The galaxy cluster delta sigma integral is a combination of both theoretical
and phenomenological predictions.  This module contains the classes and
functions that produce those predictions.
"""

from typing import Callable, Optional, Tuple

import clmm  # pylint: disable=import-error
import numpy as np
import numpy.typing as npt
import pyccl
from clmm.utils.beta_lens import (
    compute_beta_s_mean_from_distribution,
    compute_beta_s_square_mean_from_distribution,
)
from scipy.interpolate import interp1d
from scipy.stats import gamma

from crow.abundance import ClusterAbundance
from crow.integrator.numcosmo_integrator import NumCosmoIntegrator


def numcosmo_miscentered_mean_surface_density(
    r_proj, r_mis, integrand, norm, aux_args, extra_integral
):
    """
    NumCosmo replacement for `integrate_azimuthially_miscentered_mean_surface_density`.

    Integrates azimuthally and radially for the mean surface mass density kernel.
    """
    integrator = NumCosmoIntegrator(
        relative_tolerance=1e-6,
        absolute_tolerance=1e-3,
    )
    integrand = np.vectorize(integrand)
    r_proj = np.atleast_1d(r_proj)
    r_lower = np.full_like(r_proj, 1e-6)
    r_lower[1:] = r_proj[:-1]

    results = []
    args = (r_mis, *aux_args)
    integrator.extra_args = np.array(args)
    for r_low, r_high in zip(r_lower, r_proj):
        if extra_integral:
            integrator.integral_bounds = [(r_low, r_high), (0.0, np.pi), (0.5, np.inf)]

            def integrand_numcosmo(int_args, extra_args):
                r_local = int_args[:, 0]
                theta = int_args[:, 1]
                extra = int_args[:, 2]
                return integrand(theta, r_local, extra, *extra_args)

        else:
            integrator.integral_bounds = [(r_low, r_high), (0.0, np.pi)]

            def integrand_numcosmo(int_args, extra_args):
                r_local = int_args[:, 0]
                theta = int_args[:, 1]
                return integrand(theta, r_local, *extra_args)

        res = integrator.integrate(integrand_numcosmo)
        results.append(res)

    results = np.array(results)
    mean_surface_density = np.cumsum(results) * norm * 2 / np.pi / r_proj**2
    if not np.iterable(r_proj):
        return res[0] * norm * 2 / np.pi / r_proj**2
    return mean_surface_density


clmm.theory.miscentering.integrate_azimuthially_miscentered_mean_surface_density = (
    numcosmo_miscentered_mean_surface_density
)


class ClusterShearProfile(ClusterAbundance):
    """The class that calculates the predicted delta sigma of galaxy clusters.

    The excess density surface mass density is a function of a specific cosmology,
    a mass and redshift range, an area on the sky, as well as multiple kernels, where
    each kernel represents a different distribution involved in the final cluster
    shear integrand.
    """

    def __init__(
        self,
        mass_interval: tuple[float, float],
        z_interval: tuple[float, float],
        halo_mass_function: pyccl.halos.MassFunc,
        cluster_concentration: float | None = None,
        is_delta_sigma: bool = False,
        use_beta_s_interp: bool = False,
        two_halo_term: bool = False,
        boost_factor: bool = False,
    ) -> None:
        super().__init__(mass_interval, z_interval, halo_mass_function)
        self.is_delta_sigma = is_delta_sigma
        self.cluster_concentration = cluster_concentration

        self.two_halo_term = two_halo_term
        self.boost_factor = boost_factor

        self._clmm_cosmo = clmm.Cosmology(be_cosmo=self._cosmo)

        self._beta_parameters = None
        self._beta_s_mean_interp = None
        self._beta_s_square_mean_interp = None

        self.use_beta_s_interp = use_beta_s_interp
        self.miscentering_parameters = None

    @property
    def use_beta_s_interp(self):
        return self.__use_beta_s_interp

    @use_beta_s_interp.setter
    def use_beta_s_interp(self, value):
        if not isinstance(value, bool):
            raise ValueError(f"value (={value}) for use_beta_s_interp must be boolean.")
        self.__use_beta_s_interp = value
        if value:
            self.eval_beta_s_mean = self._beta_s_mean_interp
            self.eval_beta_s_square_mean = self._beta_s_square_mean_interp
        else:
            self.eval_beta_s_mean = self._beta_s_mean_exact
            self.eval_beta_s_square_mean = self._beta_s_square_mean_exact

    def set_beta_parameters(
        self, z_inf, zmax=10.0, delta_z_cut=0.1, zmin=None, z_distrib_func=None
    ):
        r"""Set parameters to comput mean value of the geometric lensing efficicency

        .. math::
           \left<\beta_s\right> = \frac{\int_{z = z_{min}}^{z_{max}}\beta_s(z)N(z)}
           {\int_{z = z_{min}}^{z_{max}}N(z)}

        Parameters
        ----------
        z_inf: float
            Redshift at infinity
        zmax: float, optional
            Maximum redshift to be set as the source of the galaxy when performing the sum.
            Default: 10
        delta_z_cut: float, optional
            Redshift interval to be summed with :math:`z_{cl}` to return :math:`z_{min}`.
            This feature is not used if :math:`z_{min}` is provided by the user. Default: 0.1
        zmin: float, None, optional
            Minimum redshift to be set as the source of the galaxy when performing the sum.
            Default: None
        z_distrib_func: one-parameter function, optional
            Redshift distribution function. Default is Chang et al (2013) distribution function.

        Returns
        -------
        float
            Mean value of the geometric lensing efficicency
        """
        self._beta_parameters = {
            "z_inf": z_inf,
            "zmax": zmax,
            "delta_z_cut": delta_z_cut,
            "zmin": zmin,
            "z_distrib_func": z_distrib_func,
        }

    def _beta_s_mean_exact(self, z_cl):
        return clmm.utils.compute_beta_s_mean_from_distribution(
            z_cl, cosmo=self._clmm_cosmo, **self._beta_parameters
        )

    def _beta_s_square_mean_exact(self, z_cl):
        return clmm.utils.compute_beta_s_mean_from_distribution(
            z_cl, cosmo=self._clmm_cosmo, **self._beta_parameters
        )

    def set_beta_s_interp(self, z_min, z_max, n_intep=3):

        # Note: this will set an interpolator with a fixed cosmology
        # must add check to verify consistency with main cosmology

        redshift_points = np.linspace(z_min, z_max, n_intep)
        beta_s_list = [self._beta_s_mean_exact(z_cl) for z_cl in redshift_points]
        self._beta_s_mean_interp = interp1d(
            redshift_points, beta_s_list, kind="quadratic", fill_value="extrapolate"
        )
        beta_s_square_list = [
            self._beta_s_square_mean_exact(z_cl) for z_cl in redshift_points
        ]
        self._beta_s_square_mean_interp = interp1d(
            redshift_points,
            beta_s_square_list,
            kind="quadratic",
            fill_value="extrapolate",
        )

    def set_miscentering_parameters(
        self, z_inf, zmax=10.0, delta_z_cut=0.1, zmin=None, z_distrib_func=None
    ):
        r"""Set parameters to comput mean value of the geometric lensing efficicency

        .. math::
           \left<\beta_s\right> = \frac{\int_{z = z_{min}}^{z_{max}}\beta_s(z)N(z)}
           {\int_{z = z_{min}}^{z_{max}}N(z)}

        Parameters
        ----------
        z_inf: float
            Redshift at infinity
        zmax: float, optional
            Maximum redshift to be set as the source of the galaxy when performing the sum.
            Default: 10
        delta_z_cut: float, optional
            Redshift interval to be summed with :math:`z_{cl}` to return :math:`z_{min}`.
            This feature is not used if :math:`z_{min}` is provided by the user. Default: 0.1
        zmin: float, None, optional
            Minimum redshift to be set as the source of the galaxy when performing the sum.
            Default: None
        z_distrib_func: one-parameter function, optional
            Redshift distribution function. Default is Chang et al (2013) distribution function.

        Returns
        -------
        float
            Mean value of the geometric lensing efficicency
        """
        self._beta_parameters = {
            "z_inf": z_inf,
            "zmax": zmax,
            "delta_z_cut": delta_z_cut,
            "zmin": zmin,
            "z_distrib_func": z_distrib_func,
        }

    def delta_sigma(
        self,
        log_mass: npt.NDArray[np.float64],
        z: npt.NDArray[np.float64],
        radius_center: np.float64,
    ) -> npt.NDArray[np.float64]:
        """Delta sigma for cprint(new_pred)lusters."""
        mass_def = self.halo_mass_function.mass_def
        mass_type = mass_def.rho_type
        if mass_type == "matter":
            mass_type = "mean"
        moo = clmm.Modeling(
            massdef=mass_type,
            delta_mdef=mass_def.Delta,
            halo_profile_model="nfw",
        )
<<<<<<< HEAD
        moo.set_cosmo(cosmo_clmm)

        # NOTE: value set up not to break use in pyccl with firecronw
        # to be investigated
=======
        moo.set_cosmo(self._clmm_cosmo)
>>>>>>> 0f663e97
        moo.z_inf = 10.0

        return_vals = []
        for log_m, redshift in zip(log_mass, z):
            # pylint: disable=protected-access
            moo.set_concentration(self._get_concentration(log_m, redshift))
            moo.set_mass(10**log_m)
            val = self._one_halo_contribution(
                moo,
                radius_center,
                redshift,
            )
            if self.two_halo_term:
                val += self._two_halo_contribution(moo, radius_center, redshift)
            if self.boost_factor:
                val = self._correct_with_boost_nfw(val, radius_center)
            return_vals.append(val)
        return np.asarray(return_vals, dtype=np.float64)

    def _one_halo_contribution(
        self,
        clmm_model: clmm.Modeling,
        radius_center,
        redshift,
        sigma_offset=0.12,
        **kwargs,
    ) -> npt.NDArray[np.float64]:
        """Calculate the second halo contribution to the delta sigma."""
        beta_s_mean = None
        beta_s_square_mean = None
        if self.is_delta_sigma:
            first_halo_right_centered = clmm_model.eval_excess_surface_density(
                radius_center, redshift
            )
        else:
            beta_s_mean = self.eval_beta_s_mean(redshift)
            beta_s_square_mean = self.eval_beta_s_square_mean(redshift)
            first_halo_right_centered = clmm_model.eval_tangential_shear(
                radius_center,
                redshift,
                (beta_s_mean, beta_s_square_mean),
                z_src_info="beta",
            )

        if self.miscentering_parameters is not None:
            miscentering_integral, miscentering_frac = self.compute_miscentering(
                clmm_model, radius_center, redshift, beta_s_mean, beta_s_square_mean
            )
            return (
                (1.0 - miscentering_frac) * first_halo_right_centered
                + miscentering_frac * miscentering_integral
            )
        return first_halo_right_centered

    def _two_halo_contribution(
        self, clmm_model: clmm.Modeling, radius_center, redshift
    ) -> npt.NDArray[np.float64]:
        """Calculate the second halo contribution to the delta sigma."""
        # pylint: disable=protected-access
        if self.is_delta_sigma == False:
            raise Exception("Two halo contribution for gt is not suported yet.")

        second_halo_right_centered = clmm_model.eval_excess_surface_density_2h(
            np.array([radius_center]), redshift
        )

        return second_halo_right_centered[0]

    def _get_concentration(self, log_m: float, redshift: float) -> float:
        """Determine the concentration for a halo."""
        if self.cluster_concentration is not None:
            return self.cluster_concentration

        conc_model = pyccl.halos.concentration.ConcentrationBhattacharya13(
            mass_def=self.halo_mass_function.mass_def
        )
        a = 1.0 / (1.0 + redshift)
        return conc_model._concentration(
            self._cosmo, 10.0**log_m, a
        )  # pylint: disable=protected-access

    def _correct_with_boost_nfw(
        self, profiles: npt.NDArray[np.float64], radius_list: npt.NDArray[np.float64]
    ) -> npt.NDArray[np.float64]:
        """Determine the nfw boost factor and correct the shear profiles."""
        boost_factors = clmm.utils.compute_powerlaw_boost(radius_list, 1.0)
        corrected_profiles = clmm.utils.correct_with_boost_values(
            profiles, boost_factors
        )
        return corrected_profiles

    def set_miscentering(
        self,
        miscentering_fraction: float,
        sigma: float = 0.12,
        miscentering_distribution_function: callable = None,
        integration_max: float = None,
    ) -> None:
        """Set the miscentering model parameters.

        Parameters
        ----------
        miscentering_fraction : float
            Fraction of miscentered clusters (required).
        sigma : float, optional
            Width of the miscentering distribution. Default is 0.12.
        miscentering_distribution_function : callable, optional
            Function describing the miscentering distribution (single-parameter). Default is None.
        integration_max : float, optional
            Maximum radius for integration in units of sigma. Default is 25 * sigma.
        """
        if integration_max is None:
            integration_max = 25.0 * sigma

        self.miscentering_parameters = {
            "miscentering_fraction": miscentering_fraction,
            "sigma": sigma,
            "miscentering_distribution_function": miscentering_distribution_function,
            "integration_max": integration_max,
        }

    def compute_miscentering(
        self, clmm_model, radius_center, redshift, beta_s_mean, beta_s_square_mean
    ):
        params = self.miscentering_parameters
        miscentering_frac = params["miscentering_fraction"]
        sigma = params["sigma"]
        miscentering_distribution_function = params[
            "miscentering_distribution_function"
        ]
        integration_max = params["integration_max"]

        integrator = NumCosmoIntegrator(
            relative_tolerance=1e-4,
            absolute_tolerance=1e-6,
        )

        def integration_func(int_args, extra_args):
            sigma_local = extra_args[0]
            r_mis_list = int_args[:, 0]

            esd_vals = np.array(
                [
                    clmm_model.eval_excess_surface_density(
                        np.array([radius_center]), redshift, r_mis=r_mis
                    )[0]
                    for r_mis in r_mis_list
                ]
            )
            if self.is_delta_sigma == False:
                sigma_c = clmm_model.cosmo.eval_sigma_crit(
                    redshift, z_src=clmm_model.z_inf
                )
                esd_vals = beta_s_mean * esd_vals / sigma_c
            if miscentering_distribution_function is not None:
                pdf_vals = miscentering_distribution_function(r_mis_list)
            else:
                pdf_vals = gamma.pdf(r_mis_list, a=2.0, scale=sigma_local)

            return esd_vals * pdf_vals

        integrator.integral_bounds = [(0.0, integration_max)]
        integrator.extra_args = np.array([sigma])
        miscentering_integral = integrator.integrate(integration_func)

        return miscentering_integral, miscentering_frac<|MERGE_RESOLUTION|>--- conflicted
+++ resolved
@@ -249,14 +249,10 @@
             delta_mdef=mass_def.Delta,
             halo_profile_model="nfw",
         )
-<<<<<<< HEAD
-        moo.set_cosmo(cosmo_clmm)
+        moo.set_cosmo(self._clmm_cosmo)
 
         # NOTE: value set up not to break use in pyccl with firecronw
         # to be investigated
-=======
-        moo.set_cosmo(self._clmm_cosmo)
->>>>>>> 0f663e97
         moo.z_inf = 10.0
 
         return_vals = []
